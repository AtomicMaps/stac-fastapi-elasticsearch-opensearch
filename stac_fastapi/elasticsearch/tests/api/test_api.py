import copy
import uuid
from datetime import datetime, timedelta

import pytest

from ..conftest import create_collection, create_item

ROUTES = {
    "GET /_mgmt/ping",
    "GET /docs/oauth2-redirect",
    "HEAD /docs/oauth2-redirect",
    "GET /",
    "GET /conformance",
    "GET /api",
    "GET /api.html",
    "HEAD /api",
    "HEAD /api.html",
    "GET /queryables",
    "GET /collections",
    "GET /collections/{collection_id}",
    "GET /collections/{collection_id}/queryables",
    "GET /collections/{collection_id}/items",
    "GET /collections/{collection_id}/items/{item_id}",
    "GET /search",
    "POST /search",
    "DELETE /collections/{collection_id}",
    "DELETE /collections/{collection_id}/items/{item_id}",
    "POST /collections",
    "POST /collections/{collection_id}/items",
    "PUT /collections",
    "PUT /collections/{collection_id}/items/{item_id}",
}


@pytest.mark.asyncio
async def test_post_search_content_type(app_client, ctx):
    params = {"limit": 1}
    resp = await app_client.post("/search", json=params)
    assert resp.headers["content-type"] == "application/geo+json"


@pytest.mark.asyncio
async def test_get_search_content_type(app_client, ctx):
    resp = await app_client.get("/search")
    assert resp.headers["content-type"] == "application/geo+json"


@pytest.mark.asyncio
async def test_api_headers(app_client):
    resp = await app_client.get("/api")
    assert (
        resp.headers["content-type"] == "application/vnd.oai.openapi+json;version=3.0"
    )
    assert resp.status_code == 200


@pytest.mark.asyncio
async def test_router(app):
    api_routes = set([f"{list(route.methods)[0]} {route.path}" for route in app.routes])
    assert len(api_routes - ROUTES) == 0


@pytest.mark.asyncio
async def test_app_transaction_extension(app_client, ctx):
    item = copy.deepcopy(ctx.item)
    item["id"] = str(uuid.uuid4())
    resp = await app_client.post(f"/collections/{item['collection']}/items", json=item)
    assert resp.status_code == 200

    await app_client.delete(f"/collections/{item['collection']}/items/{item['id']}")


@pytest.mark.asyncio
async def test_app_search_response(app_client, ctx):
    resp = await app_client.get("/search", params={"ids": ["test-item"]})
    assert resp.status_code == 200
    resp_json = resp.json()

    assert resp_json.get("type") == "FeatureCollection"
    # stac_version and stac_extensions were removed in v1.0.0-beta.3
    assert resp_json.get("stac_version") is None
    assert resp_json.get("stac_extensions") is None


@pytest.mark.asyncio
async def test_app_context_extension(app_client, ctx, txn_client):
    test_item = ctx.item
    test_item["id"] = "test-item-2"
    test_item["collection"] = "test-collection-2"
    test_collection = ctx.collection
    test_collection["id"] = "test-collection-2"

    await create_collection(txn_client, test_collection)
    await create_item(txn_client, test_item)

    resp = await app_client.get(
        f"/collections/{test_collection['id']}/items/{test_item['id']}"
    )
    assert resp.status_code == 200
    resp_json = resp.json()
    assert resp_json["id"] == test_item["id"]
    assert resp_json["collection"] == test_item["collection"]

    resp = await app_client.get(f"/collections/{test_collection['id']}")
    assert resp.status_code == 200
    resp_json = resp.json()
    assert resp_json["id"] == test_collection["id"]

    resp = await app_client.post("/search", json={"collections": ["test-collection-2"]})
    assert resp.status_code == 200
    resp_json = resp.json()
    assert len(resp_json["features"]) == 1
    assert "context" in resp_json
    assert resp_json["context"]["returned"] == 1
    if matched := resp_json["context"].get("matched"):
        assert matched == 1


@pytest.mark.asyncio
async def test_app_fields_extension(app_client, ctx, txn_client):
    resp = await app_client.get("/search", params={"collections": ["test-collection"]})
    assert resp.status_code == 200
    resp_json = resp.json()
    assert list(resp_json["features"][0]["properties"]) == ["datetime"]


@pytest.mark.asyncio
async def test_app_fields_extension_query(app_client, ctx, txn_client):
    resp = await app_client.post(
        "/search",
        json={
            "query": {"proj:epsg": {"gte": ctx.item["properties"]["proj:epsg"]}},
            "collections": ["test-collection"],
        },
    )
    assert resp.status_code == 200
    resp_json = resp.json()
    assert list(resp_json["features"][0]["properties"]) == ["datetime", "proj:epsg"]


@pytest.mark.asyncio
async def test_app_fields_extension_no_properties_get(app_client, ctx, txn_client):
    resp = await app_client.get(
        "/search", params={"collections": ["test-collection"], "fields": "-properties"}
    )
    assert resp.status_code == 200
    resp_json = resp.json()
    assert "properties" not in resp_json["features"][0]


@pytest.mark.asyncio
async def test_app_fields_extension_no_properties_post(app_client, ctx, txn_client):
    resp = await app_client.post(
        "/search",
        json={
            "collections": ["test-collection"],
            "fields": {"exclude": ["properties"]},
        },
    )
    assert resp.status_code == 200
    resp_json = resp.json()
    assert "properties" not in resp_json["features"][0]


@pytest.mark.asyncio
async def test_app_fields_extension_return_all_properties(app_client, ctx, txn_client):
    item = ctx.item
    resp = await app_client.get(
        "/search", params={"collections": ["test-collection"], "fields": "properties"}
    )
    assert resp.status_code == 200
    resp_json = resp.json()
    feature = resp_json["features"][0]
    assert len(feature["properties"]) >= len(item["properties"])
    for expected_prop, expected_value in item["properties"].items():
        if expected_prop in ("datetime", "created", "updated"):
            assert feature["properties"][expected_prop][0:19] == expected_value[0:19]
        else:
            assert feature["properties"][expected_prop] == expected_value


@pytest.mark.asyncio
async def test_app_query_extension_gt(app_client, ctx):
    params = {"query": {"proj:epsg": {"gt": ctx.item["properties"]["proj:epsg"]}}}
    resp = await app_client.post("/search", json=params)
    assert resp.status_code == 200
    resp_json = resp.json()
    assert len(resp_json["features"]) == 0


@pytest.mark.asyncio
async def test_app_query_extension_gte(app_client, ctx):
    params = {"query": {"proj:epsg": {"gte": ctx.item["properties"]["proj:epsg"]}}}
    resp = await app_client.post("/search", json=params)

    assert resp.status_code == 200
    assert len(resp.json()["features"]) == 1


@pytest.mark.asyncio
async def test_app_query_extension_limit_lt0(app_client):
    assert (await app_client.post("/search", json={"limit": -1})).status_code == 400


@pytest.mark.asyncio
async def test_app_query_extension_limit_gt10000(app_client):
    resp = await app_client.post("/search", json={"limit": 10001})
    assert resp.status_code == 200
    assert resp.json()["context"]["limit"] == 10000


@pytest.mark.asyncio
async def test_app_query_extension_limit_10000(app_client):
    params = {"limit": 10000}
    resp = await app_client.post("/search", json=params)
    assert resp.status_code == 200


@pytest.mark.asyncio
async def test_app_sort_extension(app_client, txn_client, ctx):
    first_item = ctx.item
    item_date = datetime.strptime(
        first_item["properties"]["datetime"], "%Y-%m-%dT%H:%M:%SZ"
    )

    second_item = dict(first_item)
    second_item["id"] = "another-item"
    another_item_date = item_date - timedelta(days=1)
    second_item["properties"]["datetime"] = another_item_date.strftime(
        "%Y-%m-%dT%H:%M:%SZ"
    )
    await create_item(txn_client, second_item)

    params = {
        "collections": [first_item["collection"]],
        "sortby": [{"field": "properties.datetime", "direction": "desc"}],
    }
    resp = await app_client.post("/search", json=params)
    assert resp.status_code == 200
    resp_json = resp.json()
    assert resp_json["features"][0]["id"] == first_item["id"]
    assert resp_json["features"][1]["id"] == second_item["id"]


@pytest.mark.asyncio
async def test_search_invalid_date(app_client, ctx):
    params = {
        "datetime": "2020-XX-01/2020-10-30",
        "collections": [ctx.item["collection"]],
    }

    resp = await app_client.post("/search", json=params)
    assert resp.status_code == 400


@pytest.mark.asyncio
<<<<<<< HEAD
async def test_search_point_intersects(app_client, ctx):
=======
async def test_search_point_intersects_get(app_client, ctx):
    resp = await app_client.get(
        '/search?intersects={"type":"Point","coordinates":[150.04,-33.14]}'
    )

    assert resp.status_code == 200
    resp_json = resp.json()
    assert len(resp_json["features"]) == 1


@pytest.mark.asyncio
async def test_search_polygon_intersects_get(app_client, ctx):
    resp = await app_client.get(
        '/search?intersects={"type":"Polygon","coordinates":[[[149.04, -34.14],[149.04, -32.14],[151.04, -32.14],[151.04, -34.14],[149.04, -34.14]]]}'
    )

    assert resp.status_code == 200
    resp_json = resp.json()
    assert len(resp_json["features"]) == 1


async def test_search_point_intersects_post(app_client, ctx):
>>>>>>> e10ee6b3
    point = [150.04, -33.14]
    intersects = {"type": "Point", "coordinates": point}

    params = {
        "intersects": intersects,
        "collections": [ctx.item["collection"]],
    }
    resp = await app_client.post("/search", json=params)

    assert resp.status_code == 200
    resp_json = resp.json()
    assert len(resp_json["features"]) == 1


@pytest.mark.asyncio
async def test_search_point_does_not_intersect(app_client, ctx):
    point = [15.04, -3.14]
    intersects = {"type": "Point", "coordinates": point}

    params = {
        "intersects": intersects,
        "collections": [ctx.item["collection"]],
    }
    resp = await app_client.post("/search", json=params)

    assert resp.status_code == 200
    resp_json = resp.json()
    assert len(resp_json["features"]) == 0


@pytest.mark.asyncio
async def test_datetime_non_interval(app_client, ctx):
    dt_formats = [
        "2020-02-12T12:30:22+00:00",
        "2020-02-12T12:30:22.00Z",
        "2020-02-12T12:30:22Z",
        "2020-02-12T12:30:22.00+00:00",
    ]

    for dt in dt_formats:
        params = {
            "datetime": dt,
            "collections": [ctx.item["collection"]],
        }

        resp = await app_client.post("/search", json=params)
        assert resp.status_code == 200
        resp_json = resp.json()
        # datetime is returned in this format "2020-02-12T12:30:22Z"
        assert resp_json["features"][0]["properties"]["datetime"][0:19] == dt[0:19]


@pytest.mark.asyncio
async def test_bbox_3d(app_client, ctx):
    australia_bbox = [106.343365, -47.199523, 0.1, 168.218365, -19.437288, 0.1]
    params = {
        "bbox": australia_bbox,
        "collections": [ctx.item["collection"]],
    }
    resp = await app_client.post("/search", json=params)
    assert resp.status_code == 200
    resp_json = resp.json()
    assert len(resp_json["features"]) == 1


@pytest.mark.asyncio
async def test_search_line_string_intersects(app_client, ctx):
    line = [[150.04, -33.14], [150.22, -33.89]]
    intersects = {"type": "LineString", "coordinates": line}
    params = {
        "intersects": intersects,
        "collections": [ctx.item["collection"]],
    }

    resp = await app_client.post("/search", json=params)

    assert resp.status_code == 200

    resp_json = resp.json()
    assert len(resp_json["features"]) == 1<|MERGE_RESOLUTION|>--- conflicted
+++ resolved
@@ -255,9 +255,6 @@
 
 
 @pytest.mark.asyncio
-<<<<<<< HEAD
-async def test_search_point_intersects(app_client, ctx):
-=======
 async def test_search_point_intersects_get(app_client, ctx):
     resp = await app_client.get(
         '/search?intersects={"type":"Point","coordinates":[150.04,-33.14]}'
@@ -280,7 +277,6 @@
 
 
 async def test_search_point_intersects_post(app_client, ctx):
->>>>>>> e10ee6b3
     point = [150.04, -33.14]
     intersects = {"type": "Point", "coordinates": point}
 
