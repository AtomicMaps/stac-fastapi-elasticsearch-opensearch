--- conflicted
+++ resolved
@@ -48,12 +48,10 @@
     "GET /collections/{collection_id}/aggregate",
     "POST /collections/{collection_id}/aggregations",
     "POST /collections/{collection_id}/aggregate",
-<<<<<<< HEAD
     # Vector tiles
     "GET /collections/{collection_id}/tiles/{z}/{x}/{y}.mvt",
     "GET /collections/{collection_id}/tiles/tilejson.json",
     "POST /admin/tiles/vector/cache/clear",
-=======
     "GET /collections-search",
     "POST /collections-search",
     "GET /catalogs",
@@ -67,7 +65,6 @@
     "GET /catalogs/{catalog_id}/collections/{collection_id}/items",
     "GET /catalogs/{catalog_id}/collections/{collection_id}/items/{item_id}",
     "",
->>>>>>> 49f85d07
 }
 
 
